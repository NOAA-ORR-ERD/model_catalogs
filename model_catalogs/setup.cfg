[sdist]
formats = gztar

[check-manifest]
ignore =
    *.yml
    *.yaml
    .coveragerc
    docs
    docs/*
    *.enc
    notebooks
    notebooks/*
    tests
    tests/*

[flake8]
max-line-length = 105
select = C,E,F,W,B,B950
ignore = E203, E501, W503
exclude = model_catalogs/model_catalogs/_version.py


[metadata]
name = model_catalogs
description = Catalogs for known models
author = Kristen Thyng
url = https://github.com/NOAA-ORR-ERD/LibGOODS/model_catalogs
long_description = file: README.md
long_description_content_type = text/markdown
license = NOAA/Government license
license_file = LICENSE.txt

## These need to be filled in by the author!
# For details see: https://pypi.org/classifiers/

classifiers =
    Development Status :: 5 - Production/Stable
    Topic :: Scientific/Engineering
    Intended Audience :: Science/Research
    Operating System :: OS Independent
    Programming Language :: Python
    Programming Language :: Python :: 3
    Programming Language :: Python :: 3.6
    Programming Language :: Python :: 3.7
    Programming Language :: Python :: 3.8
    # Don't change this one
    License :: OSI Approved :: NOAA License

## Add your email here
author_email = kristen@axds.co


### make sure to fill in your dependencies!
[options]
install_requires =
  #  pytest
    alphashape
    cf_xarray
    dask
<<<<<<< HEAD
  #  flake8
=======
    extract_model
    flake8
>>>>>>> bf0176e2
    h5netcdf
  # - intake
  # - intake-xarray
  #  ipython
  #  jupyter
  #  jupyterlab
  #  matplotlib
    numpy
    pandas
    pip
    pyproj
    shapely
    xarray
setup_requires=
    setuptools_scm
python_requires = >=3.6
################ Up until here

zip_safe = False
packages = find:<|MERGE_RESOLUTION|>--- conflicted
+++ resolved
@@ -58,15 +58,11 @@
     alphashape
     cf_xarray
     dask
-<<<<<<< HEAD
-  #  flake8
-=======
     extract_model
-    flake8
->>>>>>> bf0176e2
     h5netcdf
   # - intake
   # - intake-xarray
+  #  flake8
   #  ipython
   #  jupyter
   #  jupyterlab
